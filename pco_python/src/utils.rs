use numpy::{PyArrayDescr, PyArrayDescrMethods};
use pco::data_types::NumberType;
use pco::errors::PcoError;
use pyo3::exceptions::{PyRuntimeError, PyTypeError};
use pyo3::{Bound, PyErr, PyResult, Python};

pub fn core_dtype_from_str(s: &str) -> PyResult<NumberType> {
  match s.to_uppercase().as_str() {
    "F16" => Ok(NumberType::F16),
    "F32" => Ok(NumberType::F32),
    "F64" => Ok(NumberType::F64),
    "I8" => Ok(NumberType::I8),
    "I16" => Ok(NumberType::I16),
    "I32" => Ok(NumberType::I32),
    "I64" => Ok(NumberType::I64),
    "U8" => Ok(NumberType::U8),
    "U16" => Ok(NumberType::U16),
    "U32" => Ok(NumberType::U32),
    "U64" => Ok(NumberType::U64),
    _ => Err(PyRuntimeError::new_err(format!(
      "unknown data type: {}",
      s,
    ))),
  }
}

pub fn number_type_from_numpy(py: Python, dtype: &Bound<PyArrayDescr>) -> PyResult<NumberType> {
<<<<<<< HEAD
  let res = if dtype.is_equiv_to(&numpy::dtype_bound::<u8>(py)) {
    NumberType::U8
  } else if dtype.is_equiv_to(&numpy::dtype_bound::<u16>(py)) {
=======
  let res = if dtype.is_equiv_to(&numpy::dtype::<u16>(py)) {
>>>>>>> 3dc8141a
    NumberType::U16
  } else if dtype.is_equiv_to(&numpy::dtype::<u32>(py)) {
    NumberType::U32
  } else if dtype.is_equiv_to(&numpy::dtype::<u64>(py)) {
    NumberType::U64
<<<<<<< HEAD
  } else if dtype.is_equiv_to(&numpy::dtype_bound::<i8>(py)) {
    NumberType::I8
  } else if dtype.is_equiv_to(&numpy::dtype_bound::<i16>(py)) {
=======
  } else if dtype.is_equiv_to(&numpy::dtype::<i16>(py)) {
>>>>>>> 3dc8141a
    NumberType::I16
  } else if dtype.is_equiv_to(&numpy::dtype::<i32>(py)) {
    NumberType::I32
  } else if dtype.is_equiv_to(&numpy::dtype::<i64>(py)) {
    NumberType::I64
  } else if dtype.is_equiv_to(&numpy::dtype::<half::f16>(py)) {
    NumberType::F16
  } else if dtype.is_equiv_to(&numpy::dtype::<f32>(py)) {
    NumberType::F32
  } else if dtype.is_equiv_to(&numpy::dtype::<f64>(py)) {
    NumberType::F64
  } else {
    return Err(PyTypeError::new_err(format!(
      "Unsupported data type: {:?}",
      dtype
    )));
  };
  Ok(res)
}

pub fn pco_err_to_py(pco: PcoError) -> PyErr {
  PyRuntimeError::new_err(format!("pco error: {}", pco))
}<|MERGE_RESOLUTION|>--- conflicted
+++ resolved
@@ -25,25 +25,17 @@
 }
 
 pub fn number_type_from_numpy(py: Python, dtype: &Bound<PyArrayDescr>) -> PyResult<NumberType> {
-<<<<<<< HEAD
-  let res = if dtype.is_equiv_to(&numpy::dtype_bound::<u8>(py)) {
+  let res = if dtype.is_equiv_to(&numpy::dtype::<u8>(py)) {
     NumberType::U8
-  } else if dtype.is_equiv_to(&numpy::dtype_bound::<u16>(py)) {
-=======
-  let res = if dtype.is_equiv_to(&numpy::dtype::<u16>(py)) {
->>>>>>> 3dc8141a
+  } else if dtype.is_equiv_to(&numpy::dtype::<u16>(py)) {
     NumberType::U16
   } else if dtype.is_equiv_to(&numpy::dtype::<u32>(py)) {
     NumberType::U32
   } else if dtype.is_equiv_to(&numpy::dtype::<u64>(py)) {
     NumberType::U64
-<<<<<<< HEAD
-  } else if dtype.is_equiv_to(&numpy::dtype_bound::<i8>(py)) {
+  } else if dtype.is_equiv_to(&numpy::dtype::<i8>(py)) {
     NumberType::I8
-  } else if dtype.is_equiv_to(&numpy::dtype_bound::<i16>(py)) {
-=======
   } else if dtype.is_equiv_to(&numpy::dtype::<i16>(py)) {
->>>>>>> 3dc8141a
     NumberType::I16
   } else if dtype.is_equiv_to(&numpy::dtype::<i32>(py)) {
     NumberType::I32
