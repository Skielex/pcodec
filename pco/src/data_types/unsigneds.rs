--- conflicted
+++ resolved
@@ -141,9 +141,7 @@
 impl_unsigned_number!(u32, 1);
 impl_unsigned_number!(u64, 2);
 impl_unsigned_number!(u16, 7);
-<<<<<<< HEAD
 impl_unsigned_number!(u8, 10);
-=======
 
 #[cfg(test)]
 mod tests {
@@ -164,5 +162,4 @@
     // FLOAT
     assert!(!u32::mode_is_valid(Mode::FloatQuant(3)));
   }
-}
->>>>>>> de166422
+}