use std::fmt::Debug;
use std::ops::{Deref, DerefMut};

use aligned::{Aligned, A64};

use crate::ans::{AnsState, Spec};
use crate::bit_reader::BitReader;
use crate::constants::{Bitlen, DeltaLookback, ANS_INTERLEAVING, FULL_BATCH_N};
use crate::data_types::Latent;
use crate::errors::{PcoError, PcoResult};
use crate::macros::define_latent_enum;
use crate::metadata::{bins, Bin, DeltaEncoding, DynLatents};
use crate::{ans, bit_reader, delta, read_write_uint};

#[derive(Clone, Debug)]
#[repr(align(64))]
struct ScratchArray<L: Latent>([L; FULL_BATCH_N]);

impl<L: Latent> Deref for ScratchArray<L> {
  type Target = [L; FULL_BATCH_N];
  fn deref(&self) -> &Self::Target {
    &self.0
  }
}
impl<L: Latent> DerefMut for ScratchArray<L> {
  fn deref_mut(&mut self) -> &mut Self::Target {
    &mut self.0
  }
}

#[derive(Clone, Debug)]
struct State<L: Latent> {
  // scratch needs no backup
<<<<<<< HEAD
  offset_bits_csum_scratch: Aligned<A64, [Bitlen; FULL_BATCH_N]>,
  offset_bits_scratch: Aligned<A64, [Bitlen; FULL_BATCH_N]>,
  lowers_scratch: Aligned<A64, [L; FULL_BATCH_N]>,
=======
  offset_bits_csum_scratch: ScratchArray<u32>,
  offset_bits_scratch: ScratchArray<u32>,
  lowers_scratch: ScratchArray<L>,
>>>>>>> ffd99075

  ans_state_idxs: [AnsState; ANS_INTERLEAVING],
  delta_state: Vec<L>,
  delta_state_pos: usize,
}

impl<L: Latent> State<L> {
  #[inline]
  fn set_scratch(&mut self, i: usize, offset_bit_idx: Bitlen, offset_bits: Bitlen, lower: L) {
    unsafe {
      *self.offset_bits_csum_scratch.get_unchecked_mut(i) = offset_bit_idx;
      *self.offset_bits_scratch.get_unchecked_mut(i) = offset_bits;
      *self.lowers_scratch.get_unchecked_mut(i) = lower;
    };
  }
}

// LatentBatchDecompressor does the main work of decoding bytes into Latents
#[derive(Clone, Debug)]
pub struct LatentPageDecompressor<L: Latent> {
  // known information about this latent variable
  u64s_per_offset: usize,
  bin_lowers: Vec<L>,
  needs_ans: bool,
  decoder: ans::Decoder,
  delta_encoding: DeltaEncoding,
  pub maybe_constant_value: Option<L>,

  // mutable state
  state: State<L>,
}

impl<L: Latent> LatentPageDecompressor<L> {
  // This implementation handles only a full batch, but is faster.
  #[inline(never)]
  unsafe fn decompress_full_ans_symbols(&mut self, reader: &mut BitReader) {
    // At each iteration, this loads a single u64 and has all ANS decoders
    // read a single symbol from it.
    // Therefore it requires that ANS_INTERLEAVING * MAX_BITS_PER_ANS <= 57.
    // Additionally, we're unpacking all ANS states using the fact that
    // ANS_INTERLEAVING == 4.
    let src = reader.src;
    let mut stale_byte_idx = reader.stale_byte_idx;
    let mut bits_past_byte = reader.bits_past_byte;
    let mut offset_bit_idx = 0;
    let [mut state_idx_0, mut state_idx_1, mut state_idx_2, mut state_idx_3] =
      self.state.ans_state_idxs;
    let bin_lowers = self.bin_lowers.as_slice();
    let ans_nodes = self.decoder.nodes.as_slice();
    for base_i in (0..FULL_BATCH_N).step_by(ANS_INTERLEAVING) {
      stale_byte_idx += bits_past_byte as usize / 8;
      bits_past_byte %= 8;
      let packed = bit_reader::u64_at(src, stale_byte_idx);
      // I hate that I have to do this with a macro, but it gives a serious
      // performance gain. If I use a [AnsState; 4] for the state_idxs instead
      // of separate identifiers, it tries to repeatedly load and write to
      // the array instead of keeping the states in registers.
      macro_rules! handle_single_symbol {
        ($j: expr, $state_idx: ident) => {
          let i = base_i + $j;
          let node = unsafe { ans_nodes.get_unchecked($state_idx as usize) };
          let bits_to_read = node.bits_to_read as Bitlen;
          let ans_val = (packed >> bits_past_byte) as AnsState & ((1 << bits_to_read) - 1);
          let lower = *unsafe { bin_lowers.get_unchecked(node.symbol as usize) };
          let offset_bits = node.offset_bits as Bitlen;
          self
            .state
            .set_scratch(i, offset_bit_idx, offset_bits, lower);
          bits_past_byte += bits_to_read;
          offset_bit_idx += offset_bits;
          $state_idx = node.next_state_idx_base as AnsState + ans_val;
        };
      }
      handle_single_symbol!(0, state_idx_0);
      handle_single_symbol!(1, state_idx_1);
      handle_single_symbol!(2, state_idx_2);
      handle_single_symbol!(3, state_idx_3);
    }

    reader.stale_byte_idx = stale_byte_idx;
    reader.bits_past_byte = bits_past_byte;
    self.state.ans_state_idxs = [state_idx_0, state_idx_1, state_idx_2, state_idx_3];
  }

  // This implementation handles arbitrary batch size and looks simpler, but is
  // slower, so we only use it at the end of the page.
  #[inline(never)]
  unsafe fn decompress_ans_symbols(&mut self, reader: &mut BitReader, batch_n: usize) {
    let src = reader.src;
    let mut stale_byte_idx = reader.stale_byte_idx;
    let mut bits_past_byte = reader.bits_past_byte;
    let mut offset_bit_idx = 0;
    let mut state_idxs = self.state.ans_state_idxs;
    for i in 0..batch_n {
      let j = i % ANS_INTERLEAVING;
      stale_byte_idx += bits_past_byte as usize / 8;
      bits_past_byte %= 8;
      let packed = bit_reader::u64_at(src, stale_byte_idx);
      let node = unsafe { self.decoder.nodes.get_unchecked(state_idxs[j] as usize) };
      let bits_to_read = node.bits_to_read as Bitlen;
      let ans_val = (packed >> bits_past_byte) as AnsState & ((1 << bits_to_read) - 1);
      let lower = self.bin_lowers[node.symbol as usize];
      let offset_bits = node.offset_bits as Bitlen;
      self
        .state
        .set_scratch(i, offset_bit_idx, offset_bits, lower);
      bits_past_byte += bits_to_read;
      offset_bit_idx += offset_bits;
      state_idxs[j] = node.next_state_idx_base as AnsState + ans_val;
    }

    reader.stale_byte_idx = stale_byte_idx;
    reader.bits_past_byte = bits_past_byte;
    self.state.ans_state_idxs = state_idxs;
  }

  #[inline(never)]
  unsafe fn decompress_offsets<const MAX_U64S: usize>(
    &mut self,
    reader: &mut BitReader,
    dst: &mut [L],
  ) {
    let base_bit_idx = reader.bit_idx();
    let src = reader.src;
    let state = &mut self.state;
    for (dst, (&offset_bits, (&offset_bits_csum, &lower))) in dst.iter_mut().zip(
      state.offset_bits_scratch.iter().zip(
        state
          .offset_bits_csum_scratch
          .iter()
          .zip(state.lowers_scratch.iter()),
      ),
    ) {
      let bit_idx = base_bit_idx + offset_bits_csum as usize;
      let byte_idx = bit_idx / 8;
      let bits_past_byte = bit_idx as Bitlen % 8;
      *dst = bit_reader::read_uint_at::<L, MAX_U64S>(src, byte_idx, bits_past_byte, offset_bits)
        .wrapping_add(lower);
    }
    let final_bit_idx = base_bit_idx
      + state.offset_bits_csum_scratch[dst.len() - 1] as usize
      + state.offset_bits_scratch[dst.len() - 1] as usize;
    reader.stale_byte_idx = final_bit_idx / 8;
    reader.bits_past_byte = final_bit_idx as Bitlen % 8;
  }

  // #[inline(never)]
  // fn add_lowers(&self, dst: &mut [L]) {
  //   for (&lower, dst) in self.state.lowers_scratch[0..dst.len()]
  //     .iter()
  //     .zip(dst.iter_mut())
  //   {
  //     *dst = dst.wrapping_add(lower);
  //   }
  // }

  // If hits a corruption, it returns an error and leaves reader and self unchanged.
  // May contaminate dst.
  pub unsafe fn decompress_batch_pre_delta(&mut self, reader: &mut BitReader, dst: &mut [L]) {
    if dst.is_empty() {
      return;
    }

    #[cfg(target_arch = "x86_64")]
    if is_x86_feature_detected!("sse") {
      for i in (0..(dst.len() * std::mem::size_of::<L>())).step_by(64) {
        std::arch::x86_64::_mm_prefetch(
          (dst.as_ptr() as *const i8).add(i),
          std::arch::x86_64::_MM_HINT_ET0,
        );
      }
    }

    if self.needs_ans {
      let batch_n = dst.len();
      assert!(batch_n <= FULL_BATCH_N);

      if batch_n == FULL_BATCH_N {
        self.decompress_full_ans_symbols(reader);
      } else {
        self.decompress_ans_symbols(reader, batch_n);
      }
    }

    // this assertion saves some unnecessary specializations in the compiled assembly
    assert!(self.u64s_per_offset <= read_write_uint::calc_max_u64s(L::BITS));
    match self.u64s_per_offset {
      0 => {
        dst.copy_from_slice(&self.state.lowers_scratch[..dst.len()]);
        return;
      }
      1 => self.decompress_offsets::<1>(reader, dst),
      2 => self.decompress_offsets::<2>(reader, dst),
      3 => self.decompress_offsets::<3>(reader, dst),
      _ => panic!(
        "[LatentBatchDecompressor] data type too large (extra u64's {} > 2)",
        self.u64s_per_offset
      ),
    }

    // self.add_lowers(dst);
  }

  pub unsafe fn decompress_batch(
    &mut self,
    delta_latents: Option<&DynLatents>,
    n_remaining_in_page: usize,
    reader: &mut BitReader,
    dst: &mut [L],
  ) -> PcoResult<()> {
    let n_remaining_pre_delta =
      n_remaining_in_page.saturating_sub(self.delta_encoding.n_latents_per_state());
    let pre_delta_len = if dst.len() <= n_remaining_pre_delta {
      dst.len()
    } else {
      // If we're at the end, this won't initialize the last
      // few elements before delta decoding them, so we do that manually here to
      // satisfy MIRI. This step isn't really necessary.
      dst[n_remaining_pre_delta..].fill(L::default());
      n_remaining_pre_delta
    };
    self.decompress_batch_pre_delta(reader, &mut dst[..pre_delta_len]);

    match self.delta_encoding {
      DeltaEncoding::None => Ok(()),
      DeltaEncoding::Consecutive(_) => {
        delta::decode_consecutive_in_place(&mut self.state.delta_state, dst);
        Ok(())
      }
      DeltaEncoding::Lookback(config) => {
        let has_oob_lookbacks = delta::decode_with_lookbacks_in_place(
          config,
          delta_latents
            .unwrap()
            .downcast_ref::<DeltaLookback>()
            .unwrap(),
          &mut self.state.delta_state_pos,
          &mut self.state.delta_state,
          dst,
        );
        if has_oob_lookbacks {
          Err(PcoError::corruption(
            "delta lookback exceeded window n",
          ))
        } else {
          Ok(())
        }
      }
    }
  }
}

// Because the size of LatentPageDecompressor is enormous (largely due to
// scratch buffers), it makes more sense to allocate them on the heap. We only
// need to derefernce them once per batch, which is plenty infrequent.
// TODO: consider an arena for these?
type BoxedLatentPageDecompressor<L> = Box<LatentPageDecompressor<L>>;

define_latent_enum!(
  #[derive()]
  pub DynLatentPageDecompressor(BoxedLatentPageDecompressor)
);

impl DynLatentPageDecompressor {
  pub fn create<L: Latent>(
    ans_size_log: Bitlen,
    bins: &[Bin<L>],
    delta_encoding: DeltaEncoding,
    ans_final_state_idxs: [AnsState; ANS_INTERLEAVING],
    stored_delta_state: Vec<L>,
  ) -> PcoResult<Self> {
    let u64s_per_offset = read_write_uint::calc_max_u64s(bins::max_offset_bits(bins));
    let bin_lowers = bins.iter().map(|bin| bin.lower).collect();
    let bin_offset_bits = bins.iter().map(|bin| bin.offset_bits).collect::<Vec<_>>();
    let weights = bins::weights(bins);
    let ans_spec = Spec::from_weights(ans_size_log, weights)?;
    let decoder = ans::Decoder::new(&ans_spec, &bin_offset_bits);

    let (working_delta_state, delta_state_pos) = match delta_encoding {
      DeltaEncoding::None | DeltaEncoding::Consecutive(_) => (stored_delta_state, 0),
      DeltaEncoding::Lookback(config) => {
        delta::new_lookback_window_buffer_and_pos(config, &stored_delta_state)
      }
    };

    let mut state = State {
<<<<<<< HEAD
      offset_bits_csum_scratch: Aligned([0; FULL_BATCH_N]),
      offset_bits_scratch: Aligned([0; FULL_BATCH_N]),
      lowers_scratch: Aligned([L::ZERO; FULL_BATCH_N]),
=======
      offset_bits_csum_scratch: ScratchArray([0; FULL_BATCH_N]),
      offset_bits_scratch: ScratchArray([0; FULL_BATCH_N]),
      lowers_scratch: ScratchArray([L::ZERO; FULL_BATCH_N]),
>>>>>>> ffd99075
      ans_state_idxs: ans_final_state_idxs,
      delta_state: working_delta_state,
      delta_state_pos,
    };

    let needs_ans = bins.len() != 1;
    if !needs_ans {
      // we optimize performance by setting state once and never again
      let bin = &bins[0];
      let mut csum = 0;
      for i in 0..FULL_BATCH_N {
        state.offset_bits_scratch[i] = bin.offset_bits;
        state.offset_bits_csum_scratch[i] = csum;
        state.lowers_scratch[i] = bin.lower;
        csum += bin.offset_bits;
      }
    }

    let maybe_constant_value =
      if bins::are_trivial(bins) && matches!(delta_encoding, DeltaEncoding::None) {
        bins.first().map(|bin| bin.lower)
      } else {
        None
      };

    let lpd = LatentPageDecompressor {
      u64s_per_offset,
      bin_lowers,
      needs_ans,
      decoder,
      delta_encoding,
      maybe_constant_value,
      state,
    };
    Ok(Self::new(Box::new(lpd)).unwrap())
  }
}<|MERGE_RESOLUTION|>--- conflicted
+++ resolved
@@ -31,15 +31,9 @@
 #[derive(Clone, Debug)]
 struct State<L: Latent> {
   // scratch needs no backup
-<<<<<<< HEAD
-  offset_bits_csum_scratch: Aligned<A64, [Bitlen; FULL_BATCH_N]>,
-  offset_bits_scratch: Aligned<A64, [Bitlen; FULL_BATCH_N]>,
-  lowers_scratch: Aligned<A64, [L; FULL_BATCH_N]>,
-=======
   offset_bits_csum_scratch: ScratchArray<u32>,
   offset_bits_scratch: ScratchArray<u32>,
   lowers_scratch: ScratchArray<L>,
->>>>>>> ffd99075
 
   ans_state_idxs: [AnsState; ANS_INTERLEAVING],
   delta_state: Vec<L>,
@@ -326,15 +320,9 @@
     };
 
     let mut state = State {
-<<<<<<< HEAD
-      offset_bits_csum_scratch: Aligned([0; FULL_BATCH_N]),
-      offset_bits_scratch: Aligned([0; FULL_BATCH_N]),
-      lowers_scratch: Aligned([L::ZERO; FULL_BATCH_N]),
-=======
       offset_bits_csum_scratch: ScratchArray([0; FULL_BATCH_N]),
       offset_bits_scratch: ScratchArray([0; FULL_BATCH_N]),
       lowers_scratch: ScratchArray([L::ZERO; FULL_BATCH_N]),
->>>>>>> ffd99075
       ans_state_idxs: ans_final_state_idxs,
       delta_state: working_delta_state,
       delta_state_pos,
